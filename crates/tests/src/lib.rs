--- conflicted
+++ resolved
@@ -34,11 +34,7 @@
     pretty_env_logger::init();
 
     let bridge_cfg = CelestiaConfig {
-<<<<<<< HEAD
-        connection_string: "ws://localhost:36658".to_string(),
-=======
         connection_string: "ws://localhost:26658".to_string(),
->>>>>>> 987b01c0
         ..CelestiaConfig::default()
     };
     let lc_cfg = CelestiaConfig {
