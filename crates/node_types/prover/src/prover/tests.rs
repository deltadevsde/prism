use super::*;
use prism_common::transaction_builder::TransactionBuilder;
use prism_keys::{SigningKey, VerifyingKey, KeyAlgorithm};
use std::{self, sync::Arc, time::Duration};
use tokio::spawn;

use prism_da::memory::InMemoryDataAvailabilityLayer;
use prism_storage::inmemory::InMemoryDatabase;

// Helper function to create a test prover instance
async fn create_test_prover(algorithm: KeyAlgorithm) -> Arc<Prover> {
    let (da_layer, _rx, _brx) = InMemoryDataAvailabilityLayer::new(1);
    let da_layer = Arc::new(da_layer);
    let db: Arc<Box<dyn Database>> = Arc::new(Box::new(InMemoryDatabase::new()));
    let cfg = Config::default_with_key_algorithm(algorithm);
    Arc::new(Prover::new(db.clone(), da_layer, &cfg).unwrap())
}

fn create_mock_transactions(algorithm: KeyAlgorithm, service_id: String) -> Vec<Transaction> {
    let mut transaction_builder = TransactionBuilder::new();

    vec![
        transaction_builder.register_service_with_random_keys(algorithm, &service_id).commit(),
        transaction_builder
            .create_account_with_random_key_signed(algorithm, "user1@example.com", &service_id)
            .commit(),
        transaction_builder
            .create_account_with_random_key_signed(algorithm, "user2@example.com", &service_id)
            .commit(),
        transaction_builder.add_random_key_verified_with_root(algorithm, "user1@example.com").commit(),
    ]
}

async fn test_validate_and_queue_update(algorithm: KeyAlgorithm) {
    let prover = create_test_prover(algorithm).await;

    let mut transaction_builder = TransactionBuilder::new();
    let transaction =
        transaction_builder.register_service_with_random_keys(algorithm, "test_service").commit();

    prover.clone().validate_and_queue_update(transaction.clone()).await.unwrap();

    prover.clone().validate_and_queue_update(transaction.clone()).await.unwrap();

    let pending_transactions = prover.pending_transactions.read().await;
    assert_eq!(pending_transactions.len(), 2);
}

async fn test_process_transactions(algorithm: KeyAlgorithm) {
    let prover = create_test_prover(algorithm).await;

    let mut transaction_builder = TransactionBuilder::new();
    let register_service_transaction =
        transaction_builder.register_service_with_random_keys(algorithm, "test_service").commit();
    let create_account_transaction = transaction_builder
        .create_account_with_random_key_signed(algorithm, "test_account", "test_service")
        .commit();

    let proof = prover.process_transaction(register_service_transaction).await.unwrap();
    assert!(matches!(proof, Proof::Insert(_)));

    let proof = prover.process_transaction(create_account_transaction.clone()).await.unwrap();
    assert!(matches!(proof, Proof::Insert(_)));

    let new_key = SigningKey::new_with_algorithm(algorithm).expect("Failed to create new key");
    let add_key_transaction = transaction_builder
        .add_key_verified_with_root("test_account", new_key.clone().into())
        .commit();

    let proof = prover.process_transaction(add_key_transaction).await.unwrap();

    assert!(matches!(proof, Proof::Update(_)));

    // Revoke original key
    let revoke_transaction = transaction_builder
        .revoke_key(
            "test_account",
            create_account_transaction.operation.get_public_key().cloned().unwrap(),
            &new_key,
        )
        .commit();
    let proof = prover.process_transaction(revoke_transaction).await.unwrap();
    assert!(matches!(proof, Proof::Update(_)));
}

async fn test_execute_block_with_invalid_tx(algorithm: KeyAlgorithm) {
    let prover = create_test_prover(algorithm).await;

    let mut tx_builder = TransactionBuilder::new();

    let new_key_1 = SigningKey::new_with_algorithm(algorithm).expect("Failed to create new key");
    let new_key_vk: VerifyingKey = new_key_1.clone().into();

    let transactions = vec![
        tx_builder.register_service_with_random_keys(algorithm, "service_id").commit(),
        tx_builder.create_account_with_random_key_signed(algorithm, "account_id", "service_id").commit(),
        // add new key, so it will be index = 1
        tx_builder.add_key_verified_with_root("account_id", new_key_vk.clone()).commit(),
        // revoke new key again
        tx_builder.revoke_key_verified_with_root("account_id", new_key_vk).commit(),
        // and adding in same block.
        // both of these transactions are valid individually, but when processed together it will fail.
<<<<<<< HEAD
        tx_builder.add_random_key(algorithm, "account_id", &new_key_1, 1).build(),
=======
        tx_builder.add_random_key("account_id", &new_key_1).build(),
>>>>>>> ce86c789
    ];

    let proofs = prover.execute_block(transactions).await.unwrap();
    assert_eq!(proofs.len(), 4);
}

async fn test_execute_block(algorithm: KeyAlgorithm) {
    let prover = create_test_prover(algorithm).await;

    let transactions = create_mock_transactions(algorithm, "test_service".to_string());

    let proofs = prover.execute_block(transactions).await.unwrap();
    assert_eq!(proofs.len(), 4);
}

async fn test_finalize_new_epoch(algorithm: KeyAlgorithm) {
    let prover = create_test_prover(algorithm).await;
    let transactions = create_mock_transactions(algorithm, "test_service".to_string());

    let prev_commitment = prover.get_commitment().await.unwrap();
    prover.finalize_new_epoch(0, transactions).await.unwrap();

    let new_commitment = prover.get_commitment().await.unwrap();
    assert_ne!(prev_commitment, new_commitment);
}

async fn test_restart_sync_from_scratch(algorithm: KeyAlgorithm) {
    let (da_layer, _rx, mut brx) = InMemoryDataAvailabilityLayer::new(1);
    let da_layer = Arc::new(da_layer);
    let db1: Arc<Box<dyn Database>> = Arc::new(Box::new(InMemoryDatabase::new()));
    let db2: Arc<Box<dyn Database>> = Arc::new(Box::new(InMemoryDatabase::new()));
    let cfg = Config::default_with_key_algorithm(algorithm);
    let prover = Arc::new(Prover::new(db1.clone(), da_layer.clone(), &cfg).unwrap());

    let runner = prover.clone();
    spawn(async move {
        runner.run().await.unwrap();
    });

    let transactions = create_mock_transactions(algorithm, "test_service".to_string());

    for transaction in transactions {
        prover.clone().validate_and_queue_update(transaction).await.unwrap();
        while let Ok(new_block) = brx.recv().await {
            if new_block.epoch.is_some() {
                break;
            }
        }
    }

    assert_eq!(prover.clone().db.get_epoch().unwrap(), 4);

    let prover2 = Arc::new(Prover::new(db2.clone(), da_layer.clone(), &cfg).unwrap());
    let runner = prover2.clone();
    spawn(async move { runner.run().await.unwrap() });

    loop {
        let epoch = prover2.clone().db.get_epoch().unwrap();
        if epoch == 4 {
            assert_eq!(
                prover.get_commitment().await.unwrap(),
                prover2.get_commitment().await.unwrap()
            );
            break;
        }
        tokio::time::sleep(Duration::from_millis(200)).await;
    }
}

async fn test_load_persisted_state(algorithm: KeyAlgorithm) {
    let (da_layer, _rx, mut brx) = InMemoryDataAvailabilityLayer::new(1);
    let da_layer = Arc::new(da_layer);
    let db: Arc<Box<dyn Database>> = Arc::new(Box::new(InMemoryDatabase::new()));
    let cfg = Config::default_with_key_algorithm(algorithm);
    let prover = Arc::new(Prover::new(db.clone(), da_layer.clone(), &cfg).unwrap());

    let runner = prover.clone();
    spawn(async move {
        runner.run().await.unwrap();
    });

    let transactions = create_mock_transactions(algorithm, "test_service".to_string());

    for transaction in transactions {
        prover.clone().validate_and_queue_update(transaction).await.unwrap();
        while let Ok(new_block) = brx.recv().await {
            if new_block.epoch.is_some() {
                break;
            }
        }
    }

    assert_eq!(prover.clone().db.get_epoch().unwrap(), 4);

    let prover2 = Arc::new(Prover::new(db.clone(), da_layer.clone(), &cfg).unwrap());
    let runner = prover2.clone();
    spawn(async move { runner.run().await.unwrap() });
    let epoch = prover2.clone().db.get_epoch().unwrap();
    assert_eq!(epoch, 4);
    assert_eq!(
        prover.get_commitment().await.unwrap(),
        prover2.get_commitment().await.unwrap()
    );
}

macro_rules! generate_algorithm_tests {
    ($test_fn:ident) => {
        paste::paste! {
            #[tokio::test]
            async fn [<$test_fn _ed25519>]() {
                $test_fn(KeyAlgorithm::Ed25519).await;
            }

            #[tokio::test]
            async fn [<$test_fn _secp256k1>]() {
                $test_fn(KeyAlgorithm::Secp256k1).await;
            }

            #[tokio::test]
            async fn [<$test_fn _secp256r1>]() {
                $test_fn(KeyAlgorithm::Secp256r1).await;
            }
        }
    };
}

generate_algorithm_tests!(test_validate_and_queue_update);
generate_algorithm_tests!(test_process_transactions);
generate_algorithm_tests!(test_execute_block_with_invalid_tx);
generate_algorithm_tests!(test_execute_block);
generate_algorithm_tests!(test_finalize_new_epoch);
generate_algorithm_tests!(test_restart_sync_from_scratch);
generate_algorithm_tests!(test_load_persisted_state);<|MERGE_RESOLUTION|>--- conflicted
+++ resolved
@@ -100,11 +100,7 @@
         tx_builder.revoke_key_verified_with_root("account_id", new_key_vk).commit(),
         // and adding in same block.
         // both of these transactions are valid individually, but when processed together it will fail.
-<<<<<<< HEAD
-        tx_builder.add_random_key(algorithm, "account_id", &new_key_1, 1).build(),
-=======
-        tx_builder.add_random_key("account_id", &new_key_1).build(),
->>>>>>> ce86c789
+        tx_builder.add_random_key(algorithm, "account_id", &new_key_1).commit(),
     ];
 
     let proofs = prover.execute_block(transactions).await.unwrap();
