use anyhow::{Context, Result};
use clap::{Args, Parser, Subcommand, ValueEnum};
use config::{builder::DefaultState, ConfigBuilder, File};
use dirs::home_dir;
use dotenvy::dotenv;
use log::{error, warn};
use prism_errors::{DataAvailabilityError, GeneralError};
use prism_keys::VerifyingKey;
use prism_prover::webserver::WebServerConfig;
use prism_serde::base64::FromBase64;
use prism_storage::{
    database::StorageBackend,
    inmemory::InMemoryDatabase,
    redis::RedisConfig,
    rocksdb::{RocksDBConfig, RocksDBConnection},
    Database, RedisConnection,
};
use serde::{Deserialize, Serialize};
use std::{fs, path::Path, str::FromStr, sync::Arc};

use prism_da::{
    celestia::{CelestiaConfig, CelestiaConnection},
    consts::{DA_RETRY_COUNT, DA_RETRY_INTERVAL},
    memory::InMemoryDataAvailabilityLayer,
    DataAvailabilityLayer,
};

use crate::network::{Network, NetworkConfig};

#[derive(Clone, Debug, Subcommand, Deserialize)]
pub enum Commands {
    LightClient(CommandArgs),
    FullNode(CommandArgs),
    Prover(CommandArgs),
}

#[derive(Args, Deserialize, Clone, Debug)]
pub struct CommandArgs {
    /// Log level
    #[arg(short, long, default_value = "INFO")]
    log_level: String,

    #[arg(short = 'n', long, default_value = "local")]
    network_name: Option<String>,

    #[arg(long)]
    /// Prover's verifying key, used to verify epoch signatures. Expected to be a base64-encoded string.
    verifying_key: Option<String>,

    #[arg(long)]
    home_path: Option<String>,

    #[command(flatten)]
    database: DatabaseArgs,

    /// The type of keystore to use.
    ///
    /// Can be one of: `keychain`, `file`.
    #[arg(long, default_value = "keychain")]
    keystore_type: Option<String>,

    /// The path to the keystore.
    ///
    /// This is only used if the keystore type is `file`.
    #[arg(long, default_value = "~/.prism/keystore.json")]
    keystore_path: Option<String>,

    #[command(flatten)]
    celestia: CelestiaArgs,

    #[command(flatten)]
    webserver: WebserverArgs,
}

#[derive(Parser, Clone, Debug, Deserialize)]
#[command(author, version, about, long_about = None)]
pub struct Cli {
    #[command(subcommand)]
    pub command: Commands,
}

#[derive(Args, Deserialize, Clone, Debug)]
#[group(required = false, multiple = true)]
struct CelestiaArgs {
    /// Celestia Client websocket URL
    #[arg(short = 'c', long)]
    celestia_client: Option<String>,

    /// Celestia Snark Namespace ID
    #[arg(long)]
    snark_namespace_id: Option<String>,

    /// Celestia Transaction Namespace ID
    #[arg(long)]
    operation_namespace_id: Option<String>,

    /// Height to start searching the DA layer for SNARKs on
    #[arg(short = 's', long)]
    celestia_start_height: Option<u64>,
}

#[derive(Args, Deserialize, Clone, Debug)]
#[group(required = false, multiple = true)]
struct WebserverArgs {
    #[arg(long)]
    webserver_active: Option<bool>,

    /// IP address for the webserver to listen on
    #[arg(long, requires = "webserver_active", default_value = "127.0.0.1")]
    host: Option<String>,

    /// Port number for the webserver to listen on
    #[arg(short, long, requires = "webserver_active")]
    port: Option<u16>,
}

#[derive(Debug, Serialize, Deserialize, Clone)]
pub struct Config {
    #[serde(skip_serializing_if = "Option::is_none")]
    pub webserver: Option<WebServerConfig>,
<<<<<<< HEAD
    #[serde(skip_serializing_if = "Option::is_none")]
    pub celestia_config: Option<CelestiaConfig>,
    pub keystore_type: Option<String>,
    pub keystore_path: Option<String>,
=======
    pub network: NetworkConfig,
>>>>>>> 045d6c88
    pub da_layer: DALayerOption,
    pub db: StorageBackend,
}

impl Config {
    fn initialize(path: &str, network_name: &str) -> Self {
        Config {
            webserver: Some(WebServerConfig::default()),
<<<<<<< HEAD
            celestia_config: Some(CelestiaConfig::default()),
            keystore_type: Some("keychain".to_string()),
            keystore_path: Some("~/.prism/keystore.json".to_string()),
=======
            network: Network::from_str(network_name).unwrap().config(),
>>>>>>> 045d6c88
            da_layer: DALayerOption::default(),
            db: StorageBackend::RocksDB(RocksDBConfig::new(&format!("{}data", path))),
        }
    }
}

#[derive(Debug, Default, Clone, Eq, PartialEq, Serialize, Deserialize)]
pub enum DALayerOption {
    #[default]
    Celestia,
    InMemory,
}

#[derive(Debug, Default, Clone, Eq, PartialEq, Serialize, Deserialize, ValueEnum)]
pub enum DBValues {
    #[default]
    RocksDB,
    InMemory,
    Redis,
}

#[derive(Args, Deserialize, Clone, Debug)]
pub struct DatabaseArgs {
    #[arg(long, value_enum, default_value_t = DBValues::RocksDB)]
    /// Storage backend to use. Default: `rocks-db`
    db_type: DBValues,

    /// Path to the RocksDB database, used when `db_type` is `rocks-db`
    #[arg(long)]
    rocksdb_path: Option<String>,

    /// Connection string to Redis, used when `db_type` is `redis`
    #[arg(long, required_if_eq("db_type", "redis"))]
    redis_url: Option<String>,
}

pub fn load_config(args: CommandArgs) -> Result<Config> {
    dotenv().ok();
    std::env::set_var("RUST_LOG", args.clone().log_level);
    pretty_env_logger::init();

    let home_path = get_prism_home(&args).context("Failed to determine prism home path")?;

    ensure_config_file_exists(
        &home_path,
        &args.clone().network_name.unwrap_or("custom".to_string()),
    )
    .context("Failed to ensure config file exists")?;

    if let Some(rocksdb_path) = &args.database.rocksdb_path {
        fs::create_dir_all(rocksdb_path).context("Failed to create RocksDB directory")?;
    }

    let config_source = ConfigBuilder::<DefaultState>::default()
        .add_source(File::with_name(&format!("{}/config.toml", home_path)))
        .build()
        .context("Failed to build config")?;

    let loaded_config: Config =
        config_source.try_deserialize().context("Failed to deserialize config file")?;

    let final_config = apply_command_line_args(loaded_config, args);

    if final_config.network.verifying_key.is_none() {
        warn!("prover's verifying key was not provided. this is not recommended and epoch signatures will not be verified.");
    }

    Ok(final_config)
}

fn get_prism_home(args: &CommandArgs) -> Result<String> {
    let network_name = args.network_name.clone().unwrap_or_else(|| "custom".to_string());
    args.home_path
        .clone()
        .or_else(|| {
            home_dir().map(|path| format!("{}/.prism/{}/", path.to_string_lossy(), network_name))
        })
        .ok_or_else(|| {
            GeneralError::MissingArgumentError("could not determine config path".to_string()).into()
        })
}

fn ensure_config_file_exists(home_path: &str, network_name: &str) -> Result<()> {
    let config_path = &format!("{}/config.toml", home_path);
    if !Path::new(config_path).exists() {
        if let Some(parent) = Path::new(config_path).parent() {
            fs::create_dir_all(parent).context("Failed to create config directory")?;
        }

        let default_config = Config::initialize(home_path, network_name);
        let config_toml =
            toml::to_string(&default_config).context("Failed to serialize default config")?;

        fs::write(config_path, config_toml).context("Failed to write default config to disk")?;
    }
    Ok(())
}

fn apply_command_line_args(config: Config, args: CommandArgs) -> Config {
    let webserver_config = &config.webserver.unwrap_or_default();
    let network_config = &config.network.network.config();
    let prism_home = get_prism_home(&args.clone()).unwrap();

    let default_celestia_config = CelestiaConfig::default();
    let celestia_config = match config.da_layer {
        DALayerOption::Celestia => Some(CelestiaConfig {
            connection_string: args
                .celestia
                .celestia_client
                .unwrap_or(default_celestia_config.connection_string),
            start_height: args
                .celestia
                .celestia_start_height
                .unwrap_or(default_celestia_config.start_height),
            snark_namespace_id: args
                .celestia
                .snark_namespace_id
                .unwrap_or(default_celestia_config.snark_namespace_id),
            operation_namespace_id: args
                .celestia
                .operation_namespace_id
                .unwrap_or(default_celestia_config.operation_namespace_id),
        }),
        DALayerOption::InMemory => None,
    };

    Config {
        webserver: Some(WebServerConfig {
            enabled: args.webserver.webserver_active.unwrap_or(webserver_config.enabled),
            host: args.webserver.host.unwrap_or(webserver_config.host.clone()),
            port: args.webserver.port.unwrap_or(webserver_config.port),
        }),
<<<<<<< HEAD
        keystore_type: args.keystore_type.or(config.keystore_type),
        keystore_path: args.keystore_path.or(config.keystore_path),
=======
        db: match args.database.db_type {
            DBValues::RocksDB => StorageBackend::RocksDB(RocksDBConfig {
                path: args.database.rocksdb_path.unwrap_or_else(|| format!("{}/data", prism_home)),
            }),
            DBValues::Redis => StorageBackend::Redis(RedisConfig {
                connection_string: args.database.redis_url.unwrap_or_default(),
            }),
            DBValues::InMemory => StorageBackend::InMemory,
        },
        network: NetworkConfig {
            network: Network::from_str(&args.network_name.unwrap_or_default()).unwrap(),
            celestia_network: network_config.celestia_network,
            verifying_key: args
                .verifying_key
                .and_then(|x| VerifyingKey::from_base64(x).ok())
                .or(network_config.clone().verifying_key),
            celestia_config,
        },
>>>>>>> 045d6c88
        da_layer: config.da_layer,
    }
}

pub fn initialize_db(cfg: &Config) -> Result<Arc<Box<dyn Database>>> {
    match &cfg.db {
        StorageBackend::RocksDB(cfg) => {
            let db = RocksDBConnection::new(cfg)
                .map_err(|e| GeneralError::InitializationError(e.to_string()))
                .context("Failed to initialize RocksDB")?;

            Ok(Arc::new(Box::new(db) as Box<dyn Database>))
        }
        StorageBackend::InMemory => Ok(Arc::new(
            Box::new(InMemoryDatabase::new()) as Box<dyn Database>
        )),
        StorageBackend::Redis(cfg) => {
            let db = RedisConnection::new(cfg)
                .map_err(|e| GeneralError::InitializationError(e.to_string()))
                .context("Failed to initialize Redis")?;
            Ok(Arc::new(Box::new(db) as Box<dyn Database>))
        }
    }
}

pub async fn initialize_da_layer(
    config: &Config,
) -> Result<Arc<dyn DataAvailabilityLayer + 'static>> {
    match config.da_layer {
        DALayerOption::Celestia => {
            let celestia_conf = config
                .network
                .celestia_config
                .clone()
                .context("Celestia configuration not found")?;

            for attempt in 1..=DA_RETRY_COUNT {
                match CelestiaConnection::new(&celestia_conf, None).await {
                    Ok(da) => return Ok(Arc::new(da) as Arc<dyn DataAvailabilityLayer + 'static>),
                    Err(e) => {
                        if attempt == DA_RETRY_COUNT {
                            return Err(DataAvailabilityError::NetworkError(format!(
                                "failed to connect to celestia node after {} attempts: {}",
                                DA_RETRY_COUNT, e
                            ))
                            .into());
                        }
                        error!("Attempt {} to connect to celestia node failed: {}. Retrying in {} seconds...", attempt, e, DA_RETRY_INTERVAL.as_secs());
                        tokio::time::sleep(DA_RETRY_INTERVAL).await;
                    }
                }
            }
            unreachable!() // This line should never be reached due to the return in the last iteration
        }
        DALayerOption::InMemory => {
            let (da_layer, _height_rx, _block_rx) = InMemoryDataAvailabilityLayer::new(30);
            Ok(Arc::new(da_layer) as Arc<dyn DataAvailabilityLayer + 'static>)
        }
    }
}<|MERGE_RESOLUTION|>--- conflicted
+++ resolved
@@ -118,14 +118,9 @@
 pub struct Config {
     #[serde(skip_serializing_if = "Option::is_none")]
     pub webserver: Option<WebServerConfig>,
-<<<<<<< HEAD
-    #[serde(skip_serializing_if = "Option::is_none")]
-    pub celestia_config: Option<CelestiaConfig>,
+    pub network: NetworkConfig,
     pub keystore_type: Option<String>,
     pub keystore_path: Option<String>,
-=======
-    pub network: NetworkConfig,
->>>>>>> 045d6c88
     pub da_layer: DALayerOption,
     pub db: StorageBackend,
 }
@@ -134,13 +129,9 @@
     fn initialize(path: &str, network_name: &str) -> Self {
         Config {
             webserver: Some(WebServerConfig::default()),
-<<<<<<< HEAD
-            celestia_config: Some(CelestiaConfig::default()),
             keystore_type: Some("keychain".to_string()),
             keystore_path: Some("~/.prism/keystore.json".to_string()),
-=======
             network: Network::from_str(network_name).unwrap().config(),
->>>>>>> 045d6c88
             da_layer: DALayerOption::default(),
             db: StorageBackend::RocksDB(RocksDBConfig::new(&format!("{}data", path))),
         }
@@ -273,10 +264,6 @@
             host: args.webserver.host.unwrap_or(webserver_config.host.clone()),
             port: args.webserver.port.unwrap_or(webserver_config.port),
         }),
-<<<<<<< HEAD
-        keystore_type: args.keystore_type.or(config.keystore_type),
-        keystore_path: args.keystore_path.or(config.keystore_path),
-=======
         db: match args.database.db_type {
             DBValues::RocksDB => StorageBackend::RocksDB(RocksDBConfig {
                 path: args.database.rocksdb_path.unwrap_or_else(|| format!("{}/data", prism_home)),
@@ -295,7 +282,8 @@
                 .or(network_config.clone().verifying_key),
             celestia_config,
         },
->>>>>>> 045d6c88
+        keystore_type: args.keystore_type.or(config.keystore_type),
+        keystore_path: args.keystore_path.or(config.keystore_path),
         da_layer: config.da_layer,
     }
 }
