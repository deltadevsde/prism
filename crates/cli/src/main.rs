--- conflicted
+++ resolved
@@ -4,16 +4,10 @@
 
 use cfg::{initialize_da_layer, initialize_db, load_config, Cli, Commands};
 use clap::Parser;
-<<<<<<< HEAD
 use keystore_rs::{FileStore, KeyChain, KeyStore};
-use prism_keys::{CryptoAlgorithm, SigningKey, VerifyingKey};
-use sp1_sdk::{HashableKey, ProverClient};
-=======
-use keystore_rs::{KeyChain, KeyStore, KeyStoreType};
 use prism_keys::{CryptoAlgorithm, SigningKey};
 use prism_serde::base64::ToBase64;
 use sp1_sdk::{HashableKey, Prover as _, ProverClient};
->>>>>>> 045d6c88
 use std::io::{Error, ErrorKind};
 
 use node_types::NodeType;
@@ -59,72 +53,11 @@
                 vk.bytes32(),
             ))
         }
-<<<<<<< HEAD
-        Commands::Prover(args) => {
-            let config = load_config(args.clone())
-                .map_err(|e| Error::new(ErrorKind::Other, e.to_string()))?;
-
-            let da = initialize_da_layer(&config)
-                .await
-                .map_err(|e| Error::new(ErrorKind::Other, e.to_string()))?;
-
-            let redis_config = config
-                .clone()
-                .redis_config
-                .ok_or_else(|| Error::new(ErrorKind::NotFound, "redis configuration not found"))?;
-            let redis_connections = RedisConnection::new(&redis_config)
-                .map_err(|e| Error::new(ErrorKind::Other, e.to_string()))?;
-
-            let keystore: Box<dyn KeyStore> =
-                match config.keystore_type.unwrap_or_default().as_str() {
-                    "file" => Box::new(
-                        FileStore::new(config.keystore_path.unwrap_or_default()).map_err(|e| {
-                            Error::new(
-                                ErrorKind::Other,
-                                format!("Failed to create FileStore: {}", e),
-                            )
-                        })?,
-                    ),
-                    "keychain" => Box::new(KeyChain),
-                    _ => {
-                        return Err(Error::new(ErrorKind::InvalidInput, "invalid keystore type"));
-                    }
-                };
-
-            let raw_signing_key =
-                keystore.get_or_create_signing_key(SIGNING_KEY_ID).map_err(|e| {
-                    Error::new(
-                        ErrorKind::Other,
-                        format!("Failed to get or create signing key: {}", e),
-                    )
-                })?;
-
-            let verifying_key_algorithm =
-                CryptoAlgorithm::from_str(&config.verifying_key_algorithm).map_err(|_| {
-                    Error::new(
-                        ErrorKind::InvalidInput,
-                        "invalid verifying key algorithm format",
-                    )
-                })?;
-
-            let signing_key = SigningKey::from_algorithm_and_bytes(
-                verifying_key_algorithm,
-                raw_signing_key.as_bytes(),
-            )
-            .map_err(|e| {
-                Error::new(
-                    ErrorKind::InvalidInput,
-                    format!("Invalid signing key: {}", e),
-                )
-            })?;
-
-=======
         Commands::Prover(_) => {
             let db =
                 initialize_db(&config).map_err(|e| Error::new(ErrorKind::Other, e.to_string()))?;
 
-            let signing_key = get_signing_key()?;
->>>>>>> 045d6c88
+            let signing_key = get_signing_key(config.keystore_type, config.keystore_path)?;
             let verifying_key = signing_key.verifying_key();
 
             info!(
@@ -146,76 +79,14 @@
                 Error::new(ErrorKind::Other, e.to_string())
             })?)
         }
-<<<<<<< HEAD
-        Commands::FullNode(args) => {
-            let config = load_config(args.clone())
-                .map_err(|e| Error::new(ErrorKind::Other, e.to_string()))?;
-
-            let da = initialize_da_layer(&config)
-                .await
-                .map_err(|e| Error::new(ErrorKind::Other, e.to_string()))?;
-
-            let redis_config = config
-                .clone()
-                .redis_config
-                .ok_or_else(|| Error::new(ErrorKind::NotFound, "redis configuration not found"))?;
-            let redis_connections = RedisConnection::new(&redis_config)
-                .map_err(|e| Error::new(ErrorKind::Other, e.to_string()))?;
-
-            let keystore: Box<dyn KeyStore> =
-                match config.keystore_type.unwrap_or_default().as_str() {
-                    "file" => Box::new(
-                        FileStore::new(config.keystore_path.unwrap_or_default()).map_err(|e| {
-                            Error::new(
-                                ErrorKind::Other,
-                                format!("Failed to create FileStore: {}", e),
-                            )
-                        })?,
-                    ),
-                    "keychain" => Box::new(KeyChain),
-                    _ => {
-                        return Err(Error::new(ErrorKind::InvalidInput, "invalid keystore type"));
-                    }
-                };
-
-            let raw_signing_key =
-                keystore.get_or_create_signing_key(SIGNING_KEY_ID).map_err(|e| {
-                    Error::new(
-                        ErrorKind::Other,
-                        format!("Failed to get or create signing key: {}", e),
-                    )
-                })?;
-
-            let verifying_key_algorithm =
-                CryptoAlgorithm::from_str(&config.verifying_key_algorithm).map_err(|_| {
-                    Error::new(
-                        ErrorKind::InvalidInput,
-                        "invalid verifying key algorithm format",
-                    )
-                })?;
-
-            let signing_key = SigningKey::from_algorithm_and_bytes(
-                verifying_key_algorithm,
-                raw_signing_key.as_bytes(),
-            )
-            .map_err(|e| {
-                Error::new(
-                    ErrorKind::InvalidInput,
-                    format!("Invalid signing key: {}", e),
-                )
-            })?;
-
-            let prover_vk = config
-=======
         Commands::FullNode(_) => {
             let db =
                 initialize_db(&config).map_err(|e| Error::new(ErrorKind::Other, e.to_string()))?;
 
-            let signing_key = get_signing_key()?;
+            let signing_key = get_signing_key(config.keystore_type, config.keystore_path)?;
 
             let verifying_key = config
                 .network
->>>>>>> 045d6c88
                 .verifying_key
                 .ok_or_else(|| Error::new(ErrorKind::NotFound, "prover verifying key not found"))?;
 
@@ -238,16 +109,34 @@
     node.start().await.map_err(|e| Error::new(ErrorKind::Other, e.to_string()))
 }
 
-fn get_signing_key() -> std::io::Result<SigningKey> {
-    let signing_key_chain = KeyStoreType::KeyChain(KeyChain)
-        .get_signing_key()
-        .map_err(|e| Error::new(ErrorKind::Other, e.to_string()))?;
+fn get_signing_key(
+    keystore_type: Option<String>,
+    keystore_path: Option<String>,
+) -> std::io::Result<SigningKey> {
+    let keystore: Box<dyn KeyStore> = match keystore_type.unwrap_or_default().as_str() {
+        "file" => Box::new(FileStore::new(keystore_path.unwrap_or_default().into())),
+        "keychain" => Box::new(KeyChain),
+        _ => {
+            return Err(Error::new(ErrorKind::InvalidInput, "invalid keystore type"));
+        }
+    };
 
-    SigningKey::from_algorithm_and_bytes(CryptoAlgorithm::Ed25519, signing_key_chain.as_bytes())
-        .map_err(|e| {
-            Error::new(
-                ErrorKind::InvalidInput,
-                format!("Invalid signing key: {}", e),
-            )
-        })
+    let raw_signing_key = keystore.get_or_create_signing_key(SIGNING_KEY_ID).map_err(|e| {
+        Error::new(
+            ErrorKind::Other,
+            format!("Failed to get or create signing key: {}", e),
+        )
+    })?;
+
+    // Hardcoded ED25519 as keystore_rs only supports ED25519
+    let signing_key =
+        SigningKey::from_algorithm_and_bytes(CryptoAlgorithm::Ed25519, raw_signing_key.as_bytes())
+            .map_err(|e| {
+                Error::new(
+                    ErrorKind::Other,
+                    format!("Failed to create signing key: {}", e),
+                )
+            })?;
+
+    Ok(signing_key)
 }