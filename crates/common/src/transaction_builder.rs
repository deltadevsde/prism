use std::collections::HashMap;

use crate::{
    account::Account,
    digest::Digest,
    operation::{Operation, ServiceChallenge, ServiceChallengeInput, SignatureBundle},
    transaction::Transaction,
};
use prism_keys::{SigningKey, VerifyingKey, KeyAlgorithm};
enum PostCommitAction {
    UpdateStorageOnly,
    RememberServiceKey(String, SigningKey),
    RememberAccountKey(String, SigningKey),
}

pub struct UncommittedTransaction<'a> {
    transaction: Transaction,
    builder: &'a mut TransactionBuilder,
    post_commit_action: PostCommitAction,
}

impl UncommittedTransaction<'_> {
    /// Commits and returns a transaction, updating the builder. Subsequent transactions
    /// built with the same builder will have the correct previous hash.
    pub fn commit(self) -> Transaction {
        let acc = self.builder.accounts.entry(self.transaction.id.clone()).or_default();

        acc.process_transaction(&self.transaction)
            .expect("Adding transaction entry to account should work");

        match self.post_commit_action {
            PostCommitAction::UpdateStorageOnly => (),
            PostCommitAction::RememberAccountKey(id, account_key) => {
                self.builder.account_keys.insert(id, account_key);
            }
            PostCommitAction::RememberServiceKey(id, service_key) => {
                self.builder.service_keys.insert(id, service_key);
            }
        }

        self.transaction
    }

    /// Returns a transaction without updating the builder.
    /// Can be used to create invalid transactions.
    pub fn build(self) -> Transaction {
        self.transaction
    }
}

pub struct TransactionBuilder {
    /// Simulated account storage that is mutated when transactions are applied
    accounts: HashMap<String, Account>,
    /// Remembers private keys of services to simulate account creation via an external service
    service_keys: HashMap<String, SigningKey>,
    /// Remembers private keys of accounts to simulate actions on behalf of these accounts
    account_keys: HashMap<String, SigningKey>,
}

impl Default for TransactionBuilder {
    fn default() -> Self {
        let accounts = HashMap::new();
        let service_keys = HashMap::new();
        let account_keys = HashMap::new();

        Self {
            accounts,
            service_keys,
            account_keys,
        }
    }
}

impl TransactionBuilder {
    pub fn new() -> Self {
        Self::default()
    }

    pub fn get_account(&self, id: &str) -> Option<&Account> {
        self.accounts.get(id)
    }

    pub fn register_service_with_random_keys(
        &mut self,
        algorithm: KeyAlgorithm,
        id: &str,
    ) -> UncommittedTransaction {
        let random_service_challenge_key = SigningKey::new_with_algorithm(algorithm.clone()).expect("Failed to create challenge key");
        let random_service_signing_key = SigningKey::new_with_algorithm(algorithm).expect("Failed to create signing key");
        self.register_service(id, random_service_challenge_key, random_service_signing_key)
    }

    pub fn register_service(
        &mut self,
        id: &str,
        challenge_key: SigningKey,
        signing_key: SigningKey,
    ) -> UncommittedTransaction {
        let vk: VerifyingKey = signing_key.clone().into();
        let op = Operation::RegisterService {
            id: id.to_string(),
            creation_gate: ServiceChallenge::Signed(challenge_key.verifying_key()),
            key: vk.clone(),
        };

        let account = Account::default();
        let transaction = account.prepare_transaction(id.to_string(), op, &signing_key).unwrap();

        UncommittedTransaction {
            transaction,
            builder: self,
            post_commit_action: PostCommitAction::RememberServiceKey(id.to_string(), challenge_key),
        }
    }

    pub fn create_account_with_random_key_signed(
        &mut self,
        algorithm: KeyAlgorithm,
        id: &str,
        service_id: &str,
    ) -> UncommittedTransaction {
        let account_signing_key = SigningKey::new_with_algorithm(algorithm).expect("Failed to create account signing key");
        self.create_account_signed(id, service_id, account_signing_key)
    }

    pub fn create_account_signed(
        &mut self,
        id: &str,
        service_id: &str,
        signing_key: SigningKey,
    ) -> UncommittedTransaction {
        let Some(service_signing_key) = self.service_keys.get(service_id).cloned() else {
            panic!("No existing service found for {}", service_id)
        };

        self.create_account(id, service_id, &service_signing_key, signing_key)
    }

    pub fn create_account_with_random_key(
        &mut self,
        algorithm: KeyAlgorithm,
        id: &str,
        service_id: &str,
        service_signing_key: &SigningKey,
    ) -> UncommittedTransaction {
        let account_signing_key = SigningKey::new_with_algorithm(algorithm).expect("Failed to create account signing key");
        self.create_account(id, service_id, service_signing_key, account_signing_key)
    }

    pub fn create_account(
        &mut self,
        id: &str,
        service_id: &str,
        service_signing_key: &SigningKey,
        signing_key: SigningKey,
    ) -> UncommittedTransaction {
        // Simulate some external service signing account creation credentials
        let vk = signing_key.verifying_key();
        let hash = Digest::hash_items(&[id.as_bytes(), service_id.as_bytes(), &vk.to_bytes()]);
        let signature = service_signing_key.sign(&hash.to_bytes());

        let op = Operation::CreateAccount {
            id: id.to_string(),
            service_id: service_id.to_string(),
            challenge: ServiceChallengeInput::Signed(signature.clone()),
            key: vk.clone(),
        };

        let account = Account::default();
        let transaction = account.prepare_transaction(id.to_string(), op, &signing_key).unwrap();

        UncommittedTransaction {
            transaction,
            builder: self,
            post_commit_action: PostCommitAction::RememberAccountKey(id.to_string(), signing_key),
        }
    }

    pub fn add_random_key_verified_with_root(&mut self, algorithm: KeyAlgorithm, id: &str) -> UncommittedTransaction {
        let Some(account_signing_key) = self.account_keys.get(id).cloned() else {
            panic!("No existing account key for {}", id)
        };

<<<<<<< HEAD
        self.add_random_key(algorithm, id, &account_signing_key, 0)
    }

    pub fn add_random_key(
        &mut self,
        algorithm: KeyAlgorithm,
        id: &str,
        signing_key: &SigningKey,
        key_idx: usize,
    ) -> UncommittedTransaction {
        let random_key = SigningKey::new_with_algorithm(algorithm).expect("Failed to create random key").into();
        self.add_key(id, random_key, signing_key, key_idx)
=======
        self.add_random_key(id, &account_signing_key)
    }

    pub fn add_random_key(&mut self, id: &str, signing_key: &SigningKey) -> UncommittedTransaction {
        let random_key = SigningKey::new_ed25519().into();
        self.add_key(id, random_key, signing_key)
>>>>>>> ce86c789
    }

    pub fn add_key_verified_with_root(
        &mut self,
        id: &str,
        key: VerifyingKey,
    ) -> UncommittedTransaction {
        let Some(account_signing_key) = self.account_keys.get(id).cloned() else {
            panic!("No existing account key for {}", id)
        };

        self.add_key(id, key, &account_signing_key)
    }

    pub fn add_key(
        &mut self,
        id: &str,
        key: VerifyingKey,
        signing_key: &SigningKey,
    ) -> UncommittedTransaction {
        let account = self.accounts.get(id).cloned().unwrap_or_default();
        let op = Operation::AddKey { key: key.clone() };

        let transaction = account.prepare_transaction(id.to_string(), op, signing_key).unwrap();

        UncommittedTransaction {
            transaction,
            builder: self,
            post_commit_action: PostCommitAction::UpdateStorageOnly,
        }
    }

    pub fn revoke_key_verified_with_root(
        &mut self,
        id: &str,
        key: VerifyingKey,
    ) -> UncommittedTransaction {
        let Some(account_signing_key) = self.account_keys.get(id).cloned() else {
            panic!("No existing account key for {}", id)
        };

        self.revoke_key(id, key, &account_signing_key)
    }

    pub fn revoke_key(
        &mut self,
        id: &str,
        key: VerifyingKey,
        signing_key: &SigningKey,
    ) -> UncommittedTransaction {
        let account = self.accounts.get(id).cloned().unwrap_or_default();
        let op = Operation::RevokeKey { key: key.clone() };

        let transaction = account.prepare_transaction(id.to_string(), op, signing_key).unwrap();

        UncommittedTransaction {
            transaction,
            builder: self,
            post_commit_action: PostCommitAction::UpdateStorageOnly,
        }
    }

    pub fn add_randomly_signed_data(
        &mut self,
        algorithm: KeyAlgorithm,
        id: &str,
        value: Vec<u8>,
        signing_key: &SigningKey,
    ) -> UncommittedTransaction {
<<<<<<< HEAD
        let value_signing_key = SigningKey::new_with_algorithm(algorithm).expect("Failed to create value signing key");
        self.add_signed_data(id, value, &value_signing_key, signing_key, key_idx)
=======
        let value_signing_key = SigningKey::new_ed25519();
        self.add_signed_data(id, value, &value_signing_key, signing_key)
>>>>>>> ce86c789
    }

    pub fn add_randomly_signed_data_verified_with_root(
        &mut self,
        algorithm: KeyAlgorithm,
        id: &str,
        value: Vec<u8>,
    ) -> UncommittedTransaction {
        let value_signing_key = SigningKey::new_with_algorithm(algorithm).expect("Failed to create value signing key");
        self.add_signed_data_verified_with_root(id, value, &value_signing_key)
    }

    pub fn add_signed_data(
        &mut self,
        id: &str,
        value: Vec<u8>,
        value_signing_key: &SigningKey,
        signing_key: &SigningKey,
    ) -> UncommittedTransaction {
        let value_signature_bundle = SignatureBundle {
            verifying_key: value_signing_key.verifying_key(),
            signature: value_signing_key.sign(&value),
        };
        self.add_pre_signed_data(id, value, value_signature_bundle, signing_key)
    }

    pub fn add_signed_data_verified_with_root(
        &mut self,
        id: &str,
        value: Vec<u8>,
        value_signing_key: &SigningKey,
    ) -> UncommittedTransaction {
        let value_signature_bundle = SignatureBundle {
            verifying_key: value_signing_key.verifying_key(),
            signature: value_signing_key.sign(&value),
        };
        self.add_pre_signed_data_verified_with_root(id, value, value_signature_bundle)
    }

    pub fn add_pre_signed_data(
        &mut self,
        id: &str,
        value: Vec<u8>,
        value_signature: SignatureBundle,
        signing_key: &SigningKey,
    ) -> UncommittedTransaction {
        self.add_data(id, value, value_signature, signing_key)
    }

    pub fn add_pre_signed_data_verified_with_root(
        &mut self,
        id: &str,
        value: Vec<u8>,
        value_signature: SignatureBundle,
    ) -> UncommittedTransaction {
        self.add_data_verified_with_root(id, value, value_signature)
    }

    pub fn add_internally_signed_data(
        &mut self,
        id: &str,
        value: Vec<u8>,
        signing_key: &SigningKey,
    ) -> UncommittedTransaction {
        let bundle = SignatureBundle {
            verifying_key: signing_key.verifying_key(),
            signature: signing_key.sign(&value),
        };
        self.add_data(id, value, bundle, signing_key)
    }

    pub fn add_internally_signed_data_verified_with_root(
        &mut self,
        id: &str,
        value: Vec<u8>,
    ) -> UncommittedTransaction {
        let Some(account_signing_key) = self.account_keys.get(id).cloned() else {
            panic!("No existing account key for {}", id)
        };

        let bundle = SignatureBundle {
            verifying_key: account_signing_key.verifying_key(),
            signature: account_signing_key.sign(&value),
        };

        self.add_data_verified_with_root(id, value, bundle)
    }

    fn add_data_verified_with_root(
        &mut self,
        id: &str,
        value: Vec<u8>,
        value_signature: SignatureBundle,
    ) -> UncommittedTransaction {
        let Some(account_signing_key) = self.account_keys.get(id).cloned() else {
            panic!("No existing account key for {}", id)
        };

        self.add_data(id, value, value_signature, &account_signing_key)
    }

    fn add_data(
        &mut self,
        id: &str,
        data: Vec<u8>,
        data_signature: SignatureBundle,
        signing_key: &SigningKey,
    ) -> UncommittedTransaction {
        let account = self.accounts.get(id).cloned().unwrap_or_default();
        let op = Operation::AddData {
            data,
            data_signature,
        };

        let transaction = account.prepare_transaction(id.to_string(), op, signing_key).unwrap();

        UncommittedTransaction {
            transaction,
            builder: self,
            post_commit_action: PostCommitAction::UpdateStorageOnly,
        }
    }
}<|MERGE_RESOLUTION|>--- conflicted
+++ resolved
@@ -181,27 +181,17 @@
             panic!("No existing account key for {}", id)
         };
 
-<<<<<<< HEAD
-        self.add_random_key(algorithm, id, &account_signing_key, 0)
+        self.add_random_key(algorithm, id, &account_signing_key)
     }
 
     pub fn add_random_key(
         &mut self,
         algorithm: KeyAlgorithm,
         id: &str,
-        signing_key: &SigningKey,
-        key_idx: usize,
+        signing_key: &SigningKey
     ) -> UncommittedTransaction {
         let random_key = SigningKey::new_with_algorithm(algorithm).expect("Failed to create random key").into();
-        self.add_key(id, random_key, signing_key, key_idx)
-=======
-        self.add_random_key(id, &account_signing_key)
-    }
-
-    pub fn add_random_key(&mut self, id: &str, signing_key: &SigningKey) -> UncommittedTransaction {
-        let random_key = SigningKey::new_ed25519().into();
         self.add_key(id, random_key, signing_key)
->>>>>>> ce86c789
     }
 
     pub fn add_key_verified_with_root(
@@ -271,13 +261,8 @@
         value: Vec<u8>,
         signing_key: &SigningKey,
     ) -> UncommittedTransaction {
-<<<<<<< HEAD
         let value_signing_key = SigningKey::new_with_algorithm(algorithm).expect("Failed to create value signing key");
-        self.add_signed_data(id, value, &value_signing_key, signing_key, key_idx)
-=======
-        let value_signing_key = SigningKey::new_ed25519();
         self.add_signed_data(id, value, &value_signing_key, signing_key)
->>>>>>> ce86c789
     }
 
     pub fn add_randomly_signed_data_verified_with_root(
