services:
  validator:
    image: validator
    platform: "linux/amd64"
    build:
      context: .
      dockerfile: Dockerfile.validator
    environment:
      # provide amount of bridge nodes to provision (default: 1)
      - BRIDGE_COUNT=2
      - LIGHT_COUNT=1
    volumes:
      - credentials:/credentials
      - shared:/shared

  bridge-0:
    image: bridge
    platform: "linux/amd64"
    build:
      context: .
      dockerfile: Dockerfile.bridge
    environment:
      # provide an id for the bridge node (default: 0)
      # each node should have a next natural number starting from 0
      - NODE_ID=0
      # setting SKIP_AUTH to true disables the use of JWT for authentication
      - SKIP_AUTH=true
      # this must match the service name in the docker-compose.yml file
      # used for the trusted peers string for the light node
      - CONTAINER_NAME=bridge-0
    ports:
      - 26658:26658
    volumes:
      - credentials:/credentials
      - shared:/shared

  bridge-1:
    image: bridge
    platform: "linux/amd64"
    build:
      context: .
      dockerfile: Dockerfile.bridge
    environment:
      # provide an id for the bridge node (default: 0)
      # each node should have a next natural number starting from 0
      - NODE_ID=1
      # setting SKIP_AUTH to true disables the use of JWT for authentication
      - SKIP_AUTH=true
      # this must match the service name in the docker-compose.yml file
      # used for the trusted peers string for the light node
      - CONTAINER_NAME=bridge-1
    ports:
      - 36658:26658
    volumes:
      - credentials:/credentials
      - shared:/shared

  light-0:
    image: light
    platform: "linux/amd64"
    build:
      context: .
      dockerfile: Dockerfile.lightnode
    environment:
      # provide an id for the light node (default: 0)
      # each node should have a next natural number starting from 0
      - NODE_ID=0
      # setting SKIP_AUTH to true disables the use of JWT for authentication
      - SKIP_AUTH=true
      # depending on the number of bridge nodes, provide the count
      # is used for the trusted peers string for the light node
      - BRIDGE_COUNT=2
    ports:
      - 46658:26658
    volumes:
      - credentials:/credentials
<<<<<<< HEAD
      - genesis:/genesis
=======
      - shared:/shared
>>>>>>> 987b01c0

volumes:
  # local volume where node's credentials can persist
  credentials:
    driver: local
    driver_opts:
      type: "none"
      o: "bind"
      device: "./credentials"
  # a temporary fs where the nodes share data
  shared:
    driver_opts:
      type: tmpfs
      device: tmpfs<|MERGE_RESOLUTION|>--- conflicted
+++ resolved
@@ -74,11 +74,7 @@
       - 46658:26658
     volumes:
       - credentials:/credentials
-<<<<<<< HEAD
-      - genesis:/genesis
-=======
       - shared:/shared
->>>>>>> 987b01c0
 
 volumes:
   # local volume where node's credentials can persist
