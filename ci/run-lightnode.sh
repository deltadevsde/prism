#!/bin/bash
# Taken from eigerco/lumina

set -euo pipefail

# Name for this node or `light-0` if not provided
NODE_ID="${NODE_ID:-0}"
SKIP_AUTH="${SKIP_AUTH:-false}"
BRIDGE_COUNT="${BRIDGE_COUNT}"
NODE_NAME="light-$NODE_ID"
# a private local network
P2P_NETWORK="private"
# a light node configuration directory
CONFIG_DIR="$CELESTIA_HOME"
# directory and the files shared with the validator node
CREDENTIALS_DIR="/credentials"
# node credentials
NODE_KEY_FILE="$CREDENTIALS_DIR/$NODE_NAME.key"
NODE_JWT_FILE="$CREDENTIALS_DIR/$NODE_NAME.jwt"
<<<<<<< HEAD
# directory where validator will write the genesis hash
GENESIS_DIR="/genesis"
GENESIS_HASH_FILE="$GENESIS_DIR/genesis_hash"
TRUSTED_PEERS_FILE="$GENESIS_DIR/trusted_peers"
=======
# directory where validator will write the genesis hash and the bridge node their peers addresses
SHARED_DIR="/shared"
GENESIS_HASH_FILE="$SHARED_DIR/genesis_hash"
TRUSTED_PEERS_FILE="$SHARED_DIR/trusted_peers"
>>>>>>> 93a85eca

# Wait for the validator to set up and provision us via shared dir
wait_for_provision() {
  echo "Waiting for the validator node to start"
  while [[ ! ( -e "$GENESIS_HASH_FILE" && -e "$NODE_KEY_FILE" ) ]]; do
    sleep 0.1
  done
  echo "Validator is ready"

  echo "Waiting for $BRIDGE_COUNT bridge nodes to start"
  start_time=$(date +%s)
  timeout=30

  while true; do
    if [[ -e "$TRUSTED_PEERS_FILE" ]]; then
<<<<<<< HEAD
      trusted_peers="$(cat "$TRUSTED_PEERS_FILE")"
      comma_count=$(echo "$trusted_peers" | grep -o "," | wc -l)
      if [[ $comma_count -eq $((BRIDGE_COUNT - 1)) ]]; then
=======

      echo "Trusted peers file exists"

      trusted_peers="$(cat "$TRUSTED_PEERS_FILE")"
      echo "Trusted peers: $trusted_peers"
      peer_count=$(echo "$trusted_peers" | tr ',' '\n' | wc -l)
      echo "Peer count: $peer_count"
      if [[ $peer_count -eq $BRIDGE_COUNT ]]; then
>>>>>>> 93a85eca
        echo "$BRIDGE_COUNT bridge nodes are ready"
        break
      else
        echo "Trusted peers file does not contain the expected number of commas. Retrying..."
      fi
    else
      echo "Trusted peers file does not exist yet. Retrying..."
    fi

    current_time=$(date +%s)
    elapsed=$((current_time - start_time))
    if [[ $elapsed -ge $timeout ]]; then
      echo "Timeout reached. Exiting."
      exit 1
    fi

    sleep 1
  done
}

# Import the test account key shared by the validator
import_shared_key() {
  echo "password" | cel-key import "$NODE_NAME" "$NODE_KEY_FILE" \
    --keyring-backend="test" \
    --p2p.network "$P2P_NETWORK" \
    --node.type light
}

add_trusted_genesis() {
  local genesis_hash

  # Read the hash of the genesis block
  genesis_hash="$(cat "$GENESIS_HASH_FILE")"
  trusted_peers="$(cat "$TRUSTED_PEERS_FILE")"
  # and make it trusted in the node's config
  echo "Trusting a genesis: $genesis_hash"
  sed -i'.bak' "s/TrustedHash = .*/TrustedHash = $genesis_hash/" "$CONFIG_DIR/config.toml"
}

add_trusted_peers() {
  local trusted_peers="$(cat "$TRUSTED_PEERS_FILE")"
  local formatted_peers=$(echo "$trusted_peers" | sed 's/\([^,]*\)/"\1"/g')
  echo "Trusting peers: $formatted_peers"
  sed -i'.bak' "s|TrustedPeers = .*|TrustedPeers = [$formatted_peers]|" "$CONFIG_DIR/config.toml"
}

write_jwt_token() {
  echo "Saving jwt token to $NODE_JWT_FILE"
  celestia light auth admin --p2p.network "$P2P_NETWORK" > "$NODE_JWT_FILE"
}

main() {
  # Initialize the light node
  celestia light init --p2p.network "$P2P_NETWORK"
  # Wait for a validator
  wait_for_provision
  # Import the key with the coins
  import_shared_key
  # Trust the private blockchain
  add_trusted_genesis
  # Trust the bridge nodes
  add_trusted_peers
  # Update the JWT token
  write_jwt_token
  # give validator some time to set up
  sleep 10
  # Start the light node
  echo "Configuration finished. Running a light node..."
  celestia light start \
    --rpc.skip-auth=$SKIP_AUTH \
    --rpc.addr 0.0.0.0 \
    --core.ip validator \
    --keyring.keyname "$NODE_NAME" \
    --p2p.network "$P2P_NETWORK"
}

main<|MERGE_RESOLUTION|>--- conflicted
+++ resolved
@@ -17,17 +17,10 @@
 # node credentials
 NODE_KEY_FILE="$CREDENTIALS_DIR/$NODE_NAME.key"
 NODE_JWT_FILE="$CREDENTIALS_DIR/$NODE_NAME.jwt"
-<<<<<<< HEAD
-# directory where validator will write the genesis hash
-GENESIS_DIR="/genesis"
-GENESIS_HASH_FILE="$GENESIS_DIR/genesis_hash"
-TRUSTED_PEERS_FILE="$GENESIS_DIR/trusted_peers"
-=======
 # directory where validator will write the genesis hash and the bridge node their peers addresses
 SHARED_DIR="/shared"
 GENESIS_HASH_FILE="$SHARED_DIR/genesis_hash"
 TRUSTED_PEERS_FILE="$SHARED_DIR/trusted_peers"
->>>>>>> 93a85eca
 
 # Wait for the validator to set up and provision us via shared dir
 wait_for_provision() {
@@ -43,11 +36,6 @@
 
   while true; do
     if [[ -e "$TRUSTED_PEERS_FILE" ]]; then
-<<<<<<< HEAD
-      trusted_peers="$(cat "$TRUSTED_PEERS_FILE")"
-      comma_count=$(echo "$trusted_peers" | grep -o "," | wc -l)
-      if [[ $comma_count -eq $((BRIDGE_COUNT - 1)) ]]; then
-=======
 
       echo "Trusted peers file exists"
 
@@ -56,7 +44,6 @@
       peer_count=$(echo "$trusted_peers" | tr ',' '\n' | wc -l)
       echo "Peer count: $peer_count"
       if [[ $peer_count -eq $BRIDGE_COUNT ]]; then
->>>>>>> 93a85eca
         echo "$BRIDGE_COUNT bridge nodes are ready"
         break
       else
